<?php

/**
 * @file
 * Module file for the CiviCRM Entity module.
 */

use Drupal\civicrm_entity\CivicrmEntityAccessHandler;
use Drupal\civicrm_entity\CivicrmEntityListBuilder;
use Drupal\civicrm_entity\CivicrmEntityViewsData;
use Drupal\civicrm_entity\CiviEntityStorage;
use Drupal\civicrm_entity\Entity\CivicrmEntity;
use Drupal\civicrm_entity\Entity\Sql\CivicrmEntityStorageSchema;
use Drupal\civicrm_entity\Form\CivicrmEntityForm;
use Drupal\civicrm_entity\Routing\CiviCrmEntityRouteProvider;
use Drupal\civicrm_entity\SupportedEntities;
use Drupal\Core\Entity\ContentEntityDeleteForm;
use Drupal\Core\Entity\ContentEntityType;
use Drupal\Core\Entity\FieldableEntityInterface;
use Drupal\Core\Field\FieldStorageDefinitionInterface;
use Drupal\Core\StringTranslation\TranslatableMarkup;

/**
 * Implements hook_theme().
 */
function civicrm_entity_theme() {
  return [
    'civicrm_entity_entity_form' => [
      'render element' => 'form',
    ],
  ];
}

/**
 * Implements hook_entity_type_build().
 *
 * Populates supported CiviCRM Entity definitions.
 */
function civicrm_entity_entity_type_build(array &$entity_types) {
  $logger = \Drupal::logger('civicrm-entity');
  $supported_entities = SupportedEntities::getInfo();
<<<<<<< HEAD
  $config = \Drupal::config('civicrm_entity.settings');
  $enabled_entity_types = $config->get('enabled_entity_types') ?: [];
=======
  $enabled_entity_types = !empty(\Drupal::config('civicrm_entity.settings')->get('enabled_entity_types'))
    ? \Drupal::config('civicrm_entity.settings')->get('enabled_entity_types')
    : [];
>>>>>>> 6e8e2a27
  foreach ($supported_entities as $entity_type_id => $civicrm_entity_info) {
    $clean_entity_type_id = str_replace('_', '-', $entity_type_id);
    $civicrm_entity_name = $civicrm_entity_info['civicrm entity name'];

    if (empty($civicrm_entity_info['label property'])) {
      $logger->debug(sprintf('Missing label property: %s', $entity_type_id));
      continue;
    }

<<<<<<< HEAD
    $entity_types[$entity_type_id] = new ContentEntityType([
      'provider' => 'civicrm_entity',
      'class' => CivicrmEntity::class,
      'originalClass' => CivicrmEntity::class,
      'id' => $entity_type_id,
      'civicrm_entity' => $civicrm_entity_name,
      'civicrm_entity_ui_exposed' => in_array($entity_type_id, $enabled_entity_types),
      'civicrm_required_fields' => !empty($civicrm_entity_info['required']) ? $civicrm_entity_info['required'] : [],
      'label' => new TranslatableMarkup('CiviCRM :name', [':name' => $civicrm_entity_info['civicrm entity label']]),
      // @todo add label_singular
      // @todo add label_plural
      // @todo add label_count
      'entity_keys' => [
        'id' => 'id',
        'label' => $civicrm_entity_info['label property'],
      ],
      'base_table' => $entity_type_id,
      'admin_permission' => 'administer civicrm entity',
      'permission_granularity' => 'entity_type',
      'handlers' => [
        'storage' => CiviEntityStorage::class,
        'list_builder' => CivicrmEntityListBuilder::class,
        'route_provider' => [
          'default' => CiviCrmEntityRouteProvider::class,
        ],
        'access' => CivicrmEntityAccessHandler::class,
        'form' => [
          'default' => CivicrmEntityForm::class,
          'add' => CivicrmEntityForm::class,
          'edit' => CivicrmEntityForm::class,
          'delete' => ContentEntityDeleteForm::class,
        ],
        'views_data' => CivicrmEntityViewsData::class,
        'storage_schema' => CivicrmEntityStorageSchema::class,
      ],
      // Generate route paths.
      'links' => [
        'canonical' => sprintf('/%s/{%s}', $clean_entity_type_id, $entity_type_id),
        'delete-form' => sprintf('/%s/{%s}/delete', $clean_entity_type_id, $entity_type_id),
        'edit-form' => sprintf('/%s/{%s}/edit', $clean_entity_type_id, $entity_type_id),
        'add-form' => sprintf('/%s/add', $clean_entity_type_id, $entity_type_id),
        'collection' => sprintf('/admin/structure/civicrm-entity/%s', $clean_entity_type_id),
      ],
      'field_ui_base_route' => "entity.$entity_type_id.collection",
    ]);
=======
    if (in_array($entity_type_id, $enabled_entity_types)) {
      $entity_types[$entity_type_id] = new ContentEntityType([
        'provider' => 'civicrm_entity',
        'class' => \Drupal\civicrm_entity\Entity\CivicrmEntity::class,
        'originalClass' => \Drupal\civicrm_entity\Entity\CivicrmEntity::class,
        'id' => $entity_type_id,
        'civicrm_entity' => $civicrm_entity_name,
        'civicrm_entity_ui_exposed' => in_array($entity_type_id, $enabled_entity_types),
        'label' => new TranslatableMarkup('CiviCRM :name', [':name' => $civicrm_entity_info['civicrm entity label']]),
        // @todo add label_singular
        // @todo add label_plural
        // @todo add label_count
        'entity_keys' => [
          'id' => 'id',
          'label' => $civicrm_entity_info['label property'],
        ],
        'admin_permission' => 'administer civicrm entity',
        'permission_granularity' => 'entity_type',
        'handlers' => [
          'storage' => \Drupal\civicrm_entity\CiviEntityStorage::class,
          'list_builder' => \Drupal\civicrm_entity\CivicrmEntityListBuilder::class,
          'route_provider' => [
            'default' => \Drupal\civicrm_entity\Routing\CiviCrmEntityRouteProvider::class,
          ],
          'access' => \Drupal\civicrm_entity\CivicrmEntityAccessHandler::class,
          'form' => [
            'default' => \Drupal\civicrm_entity\Form\CivicrmEntityForm::class,
            'add' => \Drupal\civicrm_entity\Form\CivicrmEntityForm::class,
            'edit' => \Drupal\civicrm_entity\Form\CivicrmEntityForm::class,
            'delete' => \Drupal\Core\Entity\ContentEntityDeleteForm::class,
          ],
        ],
        // Generate route paths.
        'links' => [
          'canonical' => sprintf('/%s/{%s}', $clean_entity_type_id, $entity_type_id),
          'delete-form' => sprintf('/%s/{%s}/delete', $clean_entity_type_id, $entity_type_id),
          'edit-form' => sprintf('/%s/{%s}/edit', $clean_entity_type_id, $entity_type_id),
          'add-form' => sprintf('/%s/add', $clean_entity_type_id, $entity_type_id),
          'collection' => sprintf('/admin/structure/civicrm-entity/%s', $clean_entity_type_id),
        ],
        'field_ui_base_route' => "entity.$entity_type_id.collection",
      ]);
    }
>>>>>>> 6e8e2a27
  }
}

/**
 * Implements callback_allowed_values_function().
 *
 * Provides the pseudoconstant values for CiviCRM entity fields.
 *
 * @param \Drupal\Core\Field\FieldStorageDefinitionInterface $definition
 *   The field storage definition.
 * @param \Drupal\Core\Entity\FieldableEntityInterface|null $entity
 *   The entity.
 * @param bool $cacheable
 *   If the options are cacheable.
 *
 * @return array
 *   The array of field options.
 */
function civicrm_entity_pseudoconstant_options(FieldStorageDefinitionInterface $definition, FieldableEntityInterface $entity = NULL, &$cacheable = NULL) {
  /** @var \Drupal\civicrm_entity\CiviCrmApiInterface $civicrm_api */
  $civicrm_api = \Drupal::service('civicrm_entity.api');
  $entity_type = \Drupal::entityTypeManager()->getDefinition($definition->getTargetEntityTypeId());
  $options = $civicrm_api->getOptions($entity_type->get('civicrm_entity'), $definition->getName());
  return $options;
}<|MERGE_RESOLUTION|>--- conflicted
+++ resolved
@@ -39,14 +39,8 @@
 function civicrm_entity_entity_type_build(array &$entity_types) {
   $logger = \Drupal::logger('civicrm-entity');
   $supported_entities = SupportedEntities::getInfo();
-<<<<<<< HEAD
   $config = \Drupal::config('civicrm_entity.settings');
   $enabled_entity_types = $config->get('enabled_entity_types') ?: [];
-=======
-  $enabled_entity_types = !empty(\Drupal::config('civicrm_entity.settings')->get('enabled_entity_types'))
-    ? \Drupal::config('civicrm_entity.settings')->get('enabled_entity_types')
-    : [];
->>>>>>> 6e8e2a27
   foreach ($supported_entities as $entity_type_id => $civicrm_entity_info) {
     $clean_entity_type_id = str_replace('_', '-', $entity_type_id);
     $civicrm_entity_name = $civicrm_entity_info['civicrm entity name'];
@@ -56,62 +50,16 @@
       continue;
     }
 
-<<<<<<< HEAD
-    $entity_types[$entity_type_id] = new ContentEntityType([
-      'provider' => 'civicrm_entity',
-      'class' => CivicrmEntity::class,
-      'originalClass' => CivicrmEntity::class,
-      'id' => $entity_type_id,
-      'civicrm_entity' => $civicrm_entity_name,
-      'civicrm_entity_ui_exposed' => in_array($entity_type_id, $enabled_entity_types),
-      'civicrm_required_fields' => !empty($civicrm_entity_info['required']) ? $civicrm_entity_info['required'] : [],
-      'label' => new TranslatableMarkup('CiviCRM :name', [':name' => $civicrm_entity_info['civicrm entity label']]),
-      // @todo add label_singular
-      // @todo add label_plural
-      // @todo add label_count
-      'entity_keys' => [
-        'id' => 'id',
-        'label' => $civicrm_entity_info['label property'],
-      ],
-      'base_table' => $entity_type_id,
-      'admin_permission' => 'administer civicrm entity',
-      'permission_granularity' => 'entity_type',
-      'handlers' => [
-        'storage' => CiviEntityStorage::class,
-        'list_builder' => CivicrmEntityListBuilder::class,
-        'route_provider' => [
-          'default' => CiviCrmEntityRouteProvider::class,
-        ],
-        'access' => CivicrmEntityAccessHandler::class,
-        'form' => [
-          'default' => CivicrmEntityForm::class,
-          'add' => CivicrmEntityForm::class,
-          'edit' => CivicrmEntityForm::class,
-          'delete' => ContentEntityDeleteForm::class,
-        ],
-        'views_data' => CivicrmEntityViewsData::class,
-        'storage_schema' => CivicrmEntityStorageSchema::class,
-      ],
-      // Generate route paths.
-      'links' => [
-        'canonical' => sprintf('/%s/{%s}', $clean_entity_type_id, $entity_type_id),
-        'delete-form' => sprintf('/%s/{%s}/delete', $clean_entity_type_id, $entity_type_id),
-        'edit-form' => sprintf('/%s/{%s}/edit', $clean_entity_type_id, $entity_type_id),
-        'add-form' => sprintf('/%s/add', $clean_entity_type_id, $entity_type_id),
-        'collection' => sprintf('/admin/structure/civicrm-entity/%s', $clean_entity_type_id),
-      ],
-      'field_ui_base_route' => "entity.$entity_type_id.collection",
-    ]);
-=======
     if (in_array($entity_type_id, $enabled_entity_types)) {
       $entity_types[$entity_type_id] = new ContentEntityType([
         'provider' => 'civicrm_entity',
-        'class' => \Drupal\civicrm_entity\Entity\CivicrmEntity::class,
-        'originalClass' => \Drupal\civicrm_entity\Entity\CivicrmEntity::class,
+        'class' => CivicrmEntity::class,
+        'originalClass' => CivicrmEntity::class,
         'id' => $entity_type_id,
         'civicrm_entity' => $civicrm_entity_name,
         'civicrm_entity_ui_exposed' => in_array($entity_type_id, $enabled_entity_types),
-        'label' => new TranslatableMarkup('CiviCRM :name', [':name' => $civicrm_entity_info['civicrm entity label']]),
+        'civicrm_required_fields' => !empty($civicrm_entity_info['required']) ? $civicrm_entity_info['required'] : [],
+      'label' => new TranslatableMarkup('CiviCRM :name', [':name' => $civicrm_entity_info['civicrm entity label']]),
         // @todo add label_singular
         // @todo add label_plural
         // @todo add label_count
@@ -119,21 +67,24 @@
           'id' => 'id',
           'label' => $civicrm_entity_info['label property'],
         ],
-        'admin_permission' => 'administer civicrm entity',
+        'base_table' => $entity_type_id,
+      'admin_permission' => 'administer civicrm entity',
         'permission_granularity' => 'entity_type',
         'handlers' => [
-          'storage' => \Drupal\civicrm_entity\CiviEntityStorage::class,
-          'list_builder' => \Drupal\civicrm_entity\CivicrmEntityListBuilder::class,
+          'storage' => CiviEntityStorage::class,
+          'list_builder' => CivicrmEntityListBuilder::class,
           'route_provider' => [
-            'default' => \Drupal\civicrm_entity\Routing\CiviCrmEntityRouteProvider::class,
+            'default' => CiviCrmEntityRouteProvider::class,
           ],
-          'access' => \Drupal\civicrm_entity\CivicrmEntityAccessHandler::class,
+          'access' => CivicrmEntityAccessHandler::class,
           'form' => [
-            'default' => \Drupal\civicrm_entity\Form\CivicrmEntityForm::class,
-            'add' => \Drupal\civicrm_entity\Form\CivicrmEntityForm::class,
-            'edit' => \Drupal\civicrm_entity\Form\CivicrmEntityForm::class,
-            'delete' => \Drupal\Core\Entity\ContentEntityDeleteForm::class,
+            'default' => CivicrmEntityForm::class,
+            'add' => CivicrmEntityForm::class,
+            'edit' => CivicrmEntityForm::class,
+            'delete' => ContentEntityDeleteForm::class,
           ],
+        'views_data' => CivicrmEntityViewsData::class,
+        'storage_schema' => CivicrmEntityStorageSchema::class,
         ],
         // Generate route paths.
         'links' => [
@@ -146,7 +97,6 @@
         'field_ui_base_route' => "entity.$entity_type_id.collection",
       ]);
     }
->>>>>>> 6e8e2a27
   }
 }
 
