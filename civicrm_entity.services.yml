--- conflicted
+++ resolved
@@ -11,19 +11,17 @@
     arguments: ['@civicrm_entity.api']
     tags:
       - { name: backend_overridable }
-<<<<<<< HEAD
 
   civicrm_entity.field_ui_route_subscriber:
     class: Drupal\civicrm_entity\Routing\RouteSubscriber
     arguments: [ '@entity_type.manager' ]
     tags:
       - { name: event_subscriber }
-=======
+
   civicrm_entity.module_installer:
     class: Drupal\civicrm_entity\ModuleInstaller
     decorates: module_installer
     public: false
     arguments: ['@civicrm_entity.module_installer.inner', '@app.root', '@module_handler', '@kernel']
     tags:
-      - { name: service_collector, tag: 'module_install.uninstall_validator', call: addUninstallValidator }
->>>>>>> b5fd1fd1
+      - { name: service_collector, tag: 'module_install.uninstall_validator', call: addUninstallValidator }